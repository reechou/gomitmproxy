# gomitmproxy

gomitmproxy是想用golang语言实现[mitmproxy](https://mitmproxy.org/)，主要实现http代理，目前只实现了http代理和http抓包功能，差距甚远，加油。

## 可以用来干嘛？

* http代理
* http抓包
* 科学上网

## 安装使用

```bash
    git clone https://github.com/sheepbao/gomitmproxy.git
    cd gomitmproxy 
    go build 
```

## 例子

* http代理

```bash
<<<<<<< HEAD
    gomitmproxy 
=======
gomitmproxy 
>>>>>>> bcbff1c4
```
    不带任何参数，表示http代理，默认端口8080,更改端口用 -port 

* http抓包

```bash
<<<<<<< HEAD
    gomitmproxy -m 
```

    加-m参数，表示抓取http请求和响应
=======
gomitmproxy -m 
```

![fetch http](https://raw.githubusercontent.com/sheepbao/gomitmproxy/develop/goproxy.png)
>>>>>>> bcbff1c4

加 -m 参数，表示抓取http请求和响应

<<<<<<< HEAD
=======
* http代理科学上网

>>>>>>> bcbff1c4
    首先你得有个墙外的服务器，如阿里香港的服务器，为图中的Server，假设其ip地址为：22.222.222.222

```bash
在Server执行:
    gomitmproxy -port 8888
```

```bash
在你自己电脑执行:
    gomitmproxy -port 8080 -raddr 22.222.222.222:8888
```
然后浏览器设置代理，ip为localhost，端口为8080,即可实现科学上网

![proxy](https://raw.githubusercontent.com/sheepbao/gomitmproxy/master/proxy.png) 


## License

The 3-clause BSD License  
- see LICENSE for more details<|MERGE_RESOLUTION|>--- conflicted
+++ resolved
@@ -21,36 +21,22 @@
 * http代理
 
 ```bash
-<<<<<<< HEAD
-    gomitmproxy 
-=======
 gomitmproxy 
->>>>>>> bcbff1c4
 ```
-    不带任何参数，表示http代理，默认端口8080,更改端口用 -port 
+不带任何参数，表示http代理，默认端口8080,更改端口用 -port 
 
 * http抓包
 
 ```bash
-<<<<<<< HEAD
-    gomitmproxy -m 
-```
-
-    加-m参数，表示抓取http请求和响应
-=======
 gomitmproxy -m 
 ```
 
 ![fetch http](https://raw.githubusercontent.com/sheepbao/gomitmproxy/develop/goproxy.png)
->>>>>>> bcbff1c4
 
 加 -m 参数，表示抓取http请求和响应
 
-<<<<<<< HEAD
-=======
 * http代理科学上网
 
->>>>>>> bcbff1c4
     首先你得有个墙外的服务器，如阿里香港的服务器，为图中的Server，假设其ip地址为：22.222.222.222
 
 ```bash
